--- conflicted
+++ resolved
@@ -13,13 +13,8 @@
 import logging
 import time
 from pathlib import Path
-<<<<<<< HEAD
-from typing import Dict, List, Optional, Tuple
-import os
-=======
 from typing import Dict, List, Optional, Tuple, Union
 
->>>>>>> bd7ff866
 import h5py
 import joblib
 import numpy as np
@@ -115,21 +110,16 @@
     return None
 
 
-<<<<<<< HEAD
-@lru_cache(maxsize=int(os.getenv("LITUS_BALL_TREE_CACHE_MAXSIZE", 10)))
-def get_ball_tree(filename_ball_tree: str) -> BallTree:
-    """Load a BallTree from a joblib file for a specific region.
-=======
 def get_filename_for_coordinates_vectorized(
     lats: np.ndarray, lons: np.ndarray, bounds_dict: Dict[str, Dict[str, float]]
 ) -> List[Optional[str]]:
+    """gets file name in vectorized way for batch processing."""
     # This can be optimized with spatial indexing.
     # For now, just loop. Still better than calling repeatedly if we have many points.
     results = []
     for lat, lon in zip(lats, lons):
         results.append(get_filename_for_coordinates(lat, lon, bounds_dict))
     return results
->>>>>>> bd7ff866
 
 
 @lru_cache(maxsize=10)  # tune as needed
@@ -181,23 +171,31 @@
     if not -180 <= lon <= 180:
         raise ValueError(f"Longitude {lon} is outside valid range [-180, 180]")
 
-def process_batch(tile_file: str, balltree_file: str, lats: np.ndarray, lons: np.ndarray) -> Tuple[np.ndarray, np.ndarray, np.ndarray]:
+
+def process_batch(
+    tile_file: Optional[str],
+    balltree_file: Optional[str],
+    lats: np.ndarray,
+    lons: np.ndarray,
+) -> Tuple[np.ndarray, np.ndarray, np.ndarray]:
     if tile_file is None:
         # Ocean case
         tree = initialize_coastal_ball_tree()
         points_rad = np.radians(np.column_stack((lats, lons)))
         distance_rad, indices = tree.query(points_rad, k=1)
         distances_m = distance_rad.ravel() * 6371000.0
-        # Ensure indices are integers and convert to int if necessary
         indices_int = indices.ravel().astype(int)
         tile_ball_tree_data = np.asarray(tree.data)
         nearest_points_rad = tile_ball_tree_data[indices_int]
         nearest_points = np.degrees(nearest_points_rad)
-        land_classes = np.zeros_like(distances_m, dtype=int)
+        # Explicitly handle ocean case with zeros array
+        land_classes = np.full_like(distances_m, 0, dtype=int)  # Changed this line
         return distances_m, land_classes, nearest_points
 
     # Load HDF5 data
-    tile_h5_path = Path(__file__).resolve().parent.parent / "data" / "resampled_h5s" / tile_file
+    tile_h5_path = (
+        Path(__file__).resolve().parent.parent / "data" / "resampled_h5s" / tile_file
+    )
     with h5py.File(str(tile_h5_path), "r") as hdf:
         band_data = hdf["band_data"]
         geotransform = hdf["geotransform"][:]
@@ -246,10 +244,12 @@
         nearest_points = np.degrees(nearest_points_rad)
 
     return distances_m, land_classes, nearest_points
+
+
 def main(
     lat: Union[float, np.ndarray],
     lon: Union[float, np.ndarray],
-    batch_mode: bool = False
+    batch_mode: bool = False,
 ) -> Union[Tuple[float, int, NDArray[np.float64]], pd.DataFrame]:
     if not batch_mode:
         # Single point logic unchanged
@@ -259,10 +259,14 @@
             land_class = h5_to_integer(filename_h5, lon, lat)
             ball_tree_suffix = "_coastal_points_ball_tree.joblib"
             filename_ball_tree = filename_h5.replace(".h5", ball_tree_suffix)
-            filename_ball_tree = filename_ball_tree.replace("resampled_h5s", "ball_trees")
+            filename_ball_tree = filename_ball_tree.replace(
+                "resampled_h5s", "ball_trees"
+            )
             try:
                 tile_ball_tree = get_ball_tree(filename_ball_tree)
-                distance_m, nearest_point = ball_tree_distance(tile_ball_tree, [lat, lon])
+                distance_m, nearest_point = ball_tree_distance(
+                    tile_ball_tree, [lat, lon]
+                )
                 return distance_m, land_class, nearest_point
             except FileNotFoundError:
                 nearest_point, distance_m = coord_to_coastal_point(lat, lon)
@@ -274,7 +278,9 @@
                     return distance_m, 0, nearest_point
                 filename_ball_tree = new_filename_h5.replace(".h5", ball_tree_suffix)
                 tile_ball_tree = get_ball_tree(filename_ball_tree)
-                distance_m, nearest_point = ball_tree_distance(tile_ball_tree, [lat, lon])
+                distance_m, nearest_point = ball_tree_distance(
+                    tile_ball_tree, [lat, lon]
+                )
                 return distance_m, land_class, nearest_point
         else:
             # Ocean fallback for single point
@@ -291,7 +297,7 @@
 
         # Get filenames in bulk
         filenames_h5 = get_filename_for_coordinates_vectorized(lats, lons, bounds_dict)
-        balltree_files = []
+        balltree_files: List[Optional[str]] = []
         for fn in filenames_h5:
             if fn is not None:
                 balltree_file = fn.replace(".h5", "_coastal_points_ball_tree.joblib")
@@ -301,30 +307,37 @@
                 # ocean fallback
                 balltree_files.append(None)
 
-        df = pd.DataFrame({
-            'lat': lats,
-            'lon': lons,
-            'tile_file': filenames_h5,
-            'balltree_file': balltree_files
-        })
+        df = pd.DataFrame(
+            {
+                "lat": lats,
+                "lon": lons,
+                "tile_file": filenames_h5,
+                "balltree_file": balltree_files,
+            }
+        )
 
         # Separate rows with tile_file == None (ocean)
-        ocean_df = df[df['tile_file'].isna()]
-        tile_df = df[~df['tile_file'].isna()]
+        ocean_df = df[df["tile_file"].isna()]
+        tile_df = df[~df["tile_file"].isna()]
 
         results = []
 
         # Process batch queries for tiles
         if not tile_df.empty:
-            grouped = tile_df.groupby(['tile_file', 'balltree_file'])
+            grouped = tile_df.groupby(["tile_file", "balltree_file"])
             for (tile_file, balltree_file), group in grouped:
-                dists, lc, npnts = process_batch(tile_file, balltree_file, group['lat'].values, group['lon'].values)
-                result_df = pd.DataFrame({
-                    'distance_m': dists,
-                    'land_class': lc,
-                    'nearest_lat': npnts[:, 0],
-                    'nearest_lon': npnts[:, 1],
-                }, index=group.index)
+                dists, lc, npnts = process_batch(
+                    tile_file, balltree_file, group["lat"].values, group["lon"].values
+                )
+                result_df = pd.DataFrame(
+                    {
+                        "distance_m": dists,
+                        "land_class": lc,
+                        "nearest_lat": npnts[:, 0],
+                        "nearest_lon": npnts[:, 1],
+                    },
+                    index=group.index,
+                )
                 results.append(result_df)
 
         # Process ocean points individually
@@ -336,7 +349,7 @@
             nearest_lon_list = []
 
             for idx, row in ocean_df.iterrows():
-                la, lo = row['lat'], row['lon']
+                la, lo = row["lat"], row["lon"]
                 nearest_point, distance_m = coord_to_coastal_point(la, lo)
                 # Ocean => land_class = 0
                 dist_list.append(distance_m)
@@ -344,12 +357,15 @@
                 nearest_lat_list.append(nearest_point[0])
                 nearest_lon_list.append(nearest_point[1])
 
-            ocean_result_df = pd.DataFrame({
-                'distance_m': dist_list,
-                'land_class': lc_list,
-                'nearest_lat': nearest_lat_list,
-                'nearest_lon': nearest_lon_list,
-            }, index=ocean_df.index)
+            ocean_result_df = pd.DataFrame(
+                {
+                    "distance_m": dist_list,
+                    "land_class": lc_list,
+                    "nearest_lat": nearest_lat_list,
+                    "nearest_lon": nearest_lon_list,
+                },
+                index=ocean_df.index,
+            )
             results.append(ocean_result_df)
 
         if results:
@@ -359,7 +375,6 @@
             final_results = pd.DataFrame()
 
         return final_results
-
 
 
 if __name__ == "__main__":
@@ -383,9 +398,11 @@
 
     # Batch usage:
     # Suppose we have a list of coordinates
-    coords = [(47.636895, -122.334984),
-              (47.637000, -122.335000),
-              (0.0, 0.0)]  # Just as an example
+    coords = [
+        (47.636895, -122.334984),
+        (47.637000, -122.335000),
+        (0.0, 0.0),
+    ]  # Just as an example
     lats = [c[0] for c in coords]
     lons = [c[1] for c in coords]
 
