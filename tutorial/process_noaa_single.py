--- conflicted
+++ resolved
@@ -8,15 +8,6 @@
 import pandas as pd
 import requests
 from tqdm import tqdm
-<<<<<<< HEAD
-from multiprocessing import Pool, cpu_count
-import logging
-from typing import Dict, List, Tuple, Union
-import numpy as np
-
-input_directory = "litus/tracks"  # where files were downloaded to
-output_directory = "track_with_d2c"
-=======
 
 logger = logging.getLogger(__name__)
 
@@ -25,17 +16,12 @@
 ROOT_DIR = Path(__file__).resolve().parent.parent
 input_directory = ROOT_DIR / "data" / "tracks"
 output_directory = ROOT_DIR / "data" / "track_with_d2c"
->>>>>>> 89bf5665
 
 # Coastal Detection Service URL
 COASTAL_DETECTION_URL = "http://0.0.0.0:8000/detect"
 logger = logging.getLogger(__name__)
 
 
-<<<<<<< HEAD
-def get_distance_to_coast_single(lat, lon):
-    """Fetch distance to coast from the Coastal Detection Service for a single point."""
-=======
 def get_distance_to_coast_single(lat: float, lon: float) -> Any:
     """Fetch distance to coast from the Coastal Detection Service for a single point.
 
@@ -46,7 +32,6 @@
     Returns:
         Distance to coast in meters, or -1 if request fails
     """
->>>>>>> 89bf5665
     payload = {"lat": lat, "lon": lon}
     try:
         response = requests.post(COASTAL_DETECTION_URL, json=payload, timeout=30)
@@ -54,13 +39,9 @@
         data = response.json()
         return data.get("distance_to_coast_m", -1)
     except requests.RequestException as e:
-<<<<<<< HEAD
-        logger.info(f"Error fetching distance for lat: {lat}, lon: {lon} - {e}")
-=======
         logger.error(
             f"Error fetching distance for lat: {lat:.6f}, " f"lon: {lon:.6f} - {e}"
         )
->>>>>>> 89bf5665
         return -1
 
 
@@ -74,22 +55,14 @@
     df = pd.read_csv(file_path)
 
     if "lat" not in df.columns or "lon" not in df.columns:
-<<<<<<< HEAD
-        logger.info(f"Skipping {file_path}: Missing 'lat' or 'lon' columns.")
-=======
         logger.warning(f"Skipping {file_path}: Missing 'lat' or 'lon' columns")
->>>>>>> 89bf5665
         return
 
     lats = df["lat"].tolist()
     lons = df["lon"].tolist()
     n_points = len(lats)
 
-<<<<<<< HEAD
-    logger.info(f"Processing {os.path.basename(file_path)} with {n_points} points...")
-=======
     logger.info(f"Processing {Path(file_path).name} with {n_points} points...")
->>>>>>> 89bf5665
     logger.info("Sending individual requests in parallel.")
 
     # Prepare arguments as tuples for starmap
@@ -106,49 +79,6 @@
     df["distance_to_coast"] = distances
     Path(output_path).parent.mkdir(parents=True, exist_ok=True)
     df.to_csv(output_path, index=False)
-<<<<<<< HEAD
-    logger.info(f"Finished processing {file_path}. Output saved to {output_path}.")
-
-
-def process_noaa_single(
-    vessel_id: str,
-    data: pd.DataFrame,
-) -> Dict[str, Union[np.ndarray, float]]:
-    """Process single NOAA vessel track data.
-
-    Args:
-        vessel_id: The unique identifier for the vessel
-        data: DataFrame containing the vessel track data
-
-    Returns:
-        Dictionary containing processed track data and metrics
-    """
-    # ... rest of function implementation
-
-
-def calculate_metrics(
-    track_data: pd.DataFrame,
-) -> Tuple[float, float, float]:
-    """Calculate metrics from track data.
-
-    Args:
-        track_data: DataFrame containing processed track data
-
-    Returns:
-        Tuple containing (average_speed, total_distance, duration)
-    """
-    # ... rest of function implementation
-
-
-if __name__ == "__main__":
-    # Process each CSV file sequentially
-    input_files = [f for f in os.listdir(input_directory) if f.endswith(".csv")]
-
-    for file_name in input_files:
-        input_path = os.path.join(input_directory, file_name)
-        output_path = os.path.join(output_directory, file_name)
-        process_csv(input_path, output_path)
-=======
     logger.info(f"Finished processing {file_path}. Output saved to {output_path}")
 
 
@@ -165,5 +95,4 @@
 
 
 if __name__ == "__main__":
-    main()
->>>>>>> 89bf5665
+    main()