--- conflicted
+++ resolved
@@ -8,15 +8,6 @@
 import pandas as pd
 import requests
 from tqdm import tqdm
-<<<<<<< HEAD
-from multiprocessing import Pool, cpu_count
-import logging
-from typing import Dict, List, Optional, Union
-import numpy as np
-
-logger = logging.getLogger(__name__)
-=======
->>>>>>> 89bf5665
 
 logger = logging.getLogger(__name__)
 
@@ -29,10 +20,6 @@
 COASTAL_DETECTION_URL = "http://0.0.0.0:8000/detect"
 
 
-<<<<<<< HEAD
-def get_distance_to_coast_single(lat, lon):
-    """Fetch distance to coast from the Coastal Detection Service for a single point."""
-=======
 def get_distance_to_coast_single(lat: float, lon: float) -> Any:
     """Fetch distance to coast from the Coastal Detection Service for a single point.
 
@@ -43,7 +30,6 @@
     Returns:
         Distance to coast in meters, or -1 if request fails
     """
->>>>>>> 89bf5665
     payload = {"lat": lat, "lon": lon}
     try:
         response = requests.post(COASTAL_DETECTION_URL, json=payload, timeout=30)
@@ -51,11 +37,7 @@
         data = response.json()
         return data.get("distance_to_coast_m", -1)
     except requests.RequestException as e:
-<<<<<<< HEAD
-        logger.info(f"Error fetching distance for lat: {lat}, lon: {lon} - {e}")
-=======
         logger.error(f"Error fetching distance for lat: {lat}, lon: {lon} - {e}")
->>>>>>> 89bf5665
         return -1
 
 
@@ -81,11 +63,7 @@
         distances = [item["distance_to_coast_m"] for item in data]
         return distances
     except requests.RequestException as e:
-<<<<<<< HEAD
-        logger.info(f"Error fetching batch distances: {e}")
-=======
         logger.error(f"Error fetching batch distances: {e}")
->>>>>>> 89bf5665
         return [-1] * len(lats)
 
 
@@ -99,116 +77,36 @@
     df = pd.read_csv(file_path)
 
     if "lat" not in df.columns or "lon" not in df.columns:
-<<<<<<< HEAD
-        logger.info(f"Skipping {file_path}: Missing 'lat' or 'lon' columns.")
-=======
         logger.warning(f"Skipping {file_path}: Missing 'lat' or 'lon' columns")
->>>>>>> 89bf5665
         return
 
     lats = df["lat"].tolist()
     lons = df["lon"].tolist()
     n_points = len(lats)
 
-<<<<<<< HEAD
-    logger.info(f"Processing {os.path.basename(file_path)} with {n_points} points...")
-=======
     logger.info(f"Processing {Path(file_path).name} with {n_points} points...")
->>>>>>> 89bf5665
 
     if n_points < 1000:
         # Too small for batch mode, do single requests for each point
         logger.info("Under 1000 points, sending individual requests.")
         distances = []
         for lat, lon in tqdm(
-<<<<<<< HEAD
-            zip(lats, lons), total=n_points, desc="Processing individual points"
-=======
             zip(lats, lons),
             total=n_points,
             desc="Processing individual points",
->>>>>>> 89bf5665
         ):
             dist = get_distance_to_coast_single(lat, lon)
             distances.append(dist)
     else:
         # Use batch mode
         logger.info(
-<<<<<<< HEAD
-            f"Sending batch request for {n_points} points from {os.path.basename(file_path)}..."
-=======
             f"Sending batch request for {n_points} points from {Path(file_path).name}..."
->>>>>>> 89bf5665
         )
         distances = get_distances_to_coast_batch(lats, lons)
 
     df["distance_to_coast"] = distances
     Path(output_path).parent.mkdir(parents=True, exist_ok=True)
     df.to_csv(output_path, index=False)
-<<<<<<< HEAD
-    logger.info(f"Finished processing {file_path}. Output saved to {output_path}.")
-
-
-def process_noaa_batch(
-    vessel_ids: List[str],
-    data: pd.DataFrame,
-) -> Dict[str, pd.DataFrame]:
-    """Process multiple NOAA vessel tracks in batch.
-
-    Args:
-        vessel_ids: List of vessel identifiers to process
-        data: DataFrame containing track data for multiple vessels
-
-    Returns:
-        Dictionary mapping vessel IDs to their processed track DataFrames
-    """
-    # ... rest of function implementation
-
-
-def split_tracks(
-    data: pd.DataFrame,
-    time_threshold: Optional[float] = None,
-) -> List[pd.DataFrame]:
-    """Split vessel tracks based on time gaps.
-
-    Args:
-        data: DataFrame containing track data
-        time_threshold: Optional threshold in hours for splitting tracks
-
-    Returns:
-        List of DataFrames, each containing a separate track segment
-    """
-    # ... rest of function implementation
-
-
-def aggregate_results(
-    track_results: List[Dict[str, Union[np.ndarray, float]]],
-) -> pd.DataFrame:
-    """Aggregate results from multiple track processings.
-
-    Args:
-        track_results: List of dictionaries containing track processing results
-
-    Returns:
-        DataFrame containing aggregated results for all tracks
-    """
-    # ... rest of function implementation
-
-
-if __name__ == "__main__":
-    # Collect all CSV files
-    input_files = [f for f in os.listdir(input_directory) if f.endswith(".csv")]
-
-    # Create a list of tasks as tuples (input_path, output_path)
-    tasks = [
-        (
-            os.path.join(input_directory, file_name),
-            os.path.join(output_directory, file_name),
-        )
-        for file_name in input_files
-    ]
-    logger.info(cpu_count())
-=======
     logger.info(f"Finished processing {file_path}. Output saved to {output_path}")
 
 
@@ -225,7 +123,6 @@
 
     logger.info(f"Using {cpu_count()} CPU cores for processing")
 
->>>>>>> 89bf5665
     # Use multiprocessing to handle one file per core
     with Pool(processes=cpu_count()) as pool:
         pool.starmap(process_csv, tasks)
